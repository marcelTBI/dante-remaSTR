--- conflicted
+++ resolved
@@ -5,273 +5,18 @@
 import json
 import os
 import textwrap
-import numpy as np
-<<<<<<< HEAD
-import plotly.graph_objects as go
-from plotly.io import to_json
-from bs4 import BeautifulSoup
-from natsort import natsorted
-
-from src.report.report import generate_nomenclatures
-
-motif_summary = """
-<h2 id="summary">Summary table</h2>
-<table class="tg" id="tg">
-    <thead>
-        <tr>
-            <th class="tg-s6z2" rowspan="2">Sample</th>
-            <th class="tg-s6z2" colspan="2">Allele 1</th>
-            <th class="tg-s6z2" colspan="2">Allele 2</th>
-            <th class="tg-s6z2" rowspan="2">Overall<br>confidence</th>
-            <th class="tg-s6z2" colspan="2">Reads</th>
-        </tr>
-        <tr>
-            <td class="tg-s6z2">prediction</td>
-            <td class="tg-s6z2">confidence</td>
-            <td class="tg-s6z2">prediction</td>
-            <td class="tg-s6z2">confidence</td>
-            <td class="tg-s6z2">full</td>
-            <td class="tg-s6z2">partial</td>
-        </tr>
-    </thead>
-    <tbody>
-        {table}
-    </tbody>
-</table>
-<script>
-    $(document).ready( function () {{
-    $('#tg').DataTable( {{
-        'order': [],
-        dom: 'Bfrtip',
-        buttons: [
-            'copy', 'csv', 'excel', 'pdf', 'print'
-        ]
-    }} );
-}} );
-</script>
-"""
-
-row_string = """  <tr>
-    <td class="tg-s6z2"><a href="#{name}">{name}</a></td>
-    <td class="tg-s6z2">{allele1}</td>
-    <td class="tg-s6z2">{allele1_conf}%</td>
-    <td class="tg-s6z2">{allele2}</td>
-    <td class="tg-s6z2">{allele2_conf}%</td>
-    <td class="tg-s6z2">{motif_conf}%</td>
-    <td class="tg-s6z2">{reads_blue}</td>
-    <td class="tg-s6z2">{reads_grey}</td>
-  </tr>
-"""
-=======
->>>>>>> b7a79d9e
 
 
-<<<<<<< HEAD
-motif_plot_string = """<h3 id="{sample_name}">{sample_name}</h3>
-alleles: {a1}  ({c1}%) {a2}  ({c2}%) total  {c}%<br>
-Nomenclatures:<br>
-<table class="nomtg">
-    <tbody>
-        {nomenclatures}
-    </tbody>
-</table>
-<table>
-    <tr>
-        <td colspan="1">
-            <div class="hist pic100" id="hist-{sample_id}"></div>
-            <script>
-                Plotly.react('hist-{sample_id}', {hist_plot}, {{}});
-            </script>
-        </td>
-        <!--
-        <td colspan="1">
-            <div class="pcol pic100" id="pcol-{sample_id}"></div>
-            <script>
-                Plotly.react('pcol-{sample_id}', {pcol_plot}, {{}});
-            </script>
-        </td>
-        -->
-    </tr>
-</table>
-"""
-=======
 HistReadCounts: TypeAlias = tuple[list[int], list[int], list[int]]
 Row: TypeAlias = tuple[str, str | int, str, str | int, str, str, int, int, HistReadCounts]
 HeatmapData: TypeAlias = tuple
 HistData: TypeAlias = list[int]
 PopulationData: TypeAlias = tuple[str, str, int, HeatmapData, HistData, list[Row]]
->>>>>>> b7a79d9e
 
 MIN_GS = 10  # minimal graph size, histograms/heatmaps with less columns look weird
 
 
 def load_arguments() -> argparse.Namespace:
-<<<<<<< HEAD
-    """
-    Loads and parses arguments.
-    :return: args - parsed arguments
-    """
-    parser = argparse.ArgumentParser(formatter_class=argparse.RawDescriptionHelpFormatter,
-                                     description=textwrap.dedent("""Python program to collect Dante report files and 
-                                     create 'reversed' report for each motif, to make the comparison of multiple samples 
-                                     easier"""))
-
-    # add arguments
-    parser.add_argument('input_dir', help='Path to directory with Dante reports')
-    parser.add_argument('output_dir', help='Path to directory where the output will be stored. Default=<input_dir>/result_files', nargs='?',
-                        default=None)
-    parser.add_argument('--report-every', type=int, help='Specify how often a progress message should be printed (default=5)',
-                        default=5)
-    parser.add_argument('--max-reports', type=int, help='Specify maximal number of reports (default=All)', default=None)
-    parser.add_argument('-q', '--quiet', help='Don\'t print any progress messages', action='store_true')
-
-    args = parser.parse_args()
-    if args.output_dir is None:
-        args.output_dir = args.input_dir + '/result_files'
-
-    return args
-
-
-def custom_format(template: str, **kwargs: str) -> str:
-    """
-    Custom format of strings for only those that we provide
-    :param template: str - string to format
-    :param kwargs: dict - dictionary of strings to replace
-    :return: str - formatted string
-    """
-    for k, v in kwargs.items():
-        template = template.replace('{%s}' % k, v)
-
-    return template
-
-
-def generate_row(motif_name: str, a1: str, c1: str, a2: str, c2: str, c: str, reads_blue: str, reads_grey: str) -> str:
-    return row_string.format(name=motif_name, allele1=a1, allele1_conf=c1, allele2=a2, allele2_conf=c2,
-                             motif_conf=c, reads_blue=reads_blue, reads_grey=reads_grey)
-
-
-# Convert extracted numbers from table to ints
-def parse_alleles(num: str) -> str | int:
-    if num == 'B' or num == 'E' or num == 'X':
-        return num
-    elif num == '---' or '/' in num or '|' in num:
-        return -1
-    else:
-        return int(num)
-
-
-def parse_label(num: int) -> str:
-    if num == 0:
-        return ''
-    else:
-        return str(int(num))
-
-
-def generate_motif_report(path: str, key: str, samples: list[list[str]], plots: list[str],
-                          alignments: list[str], fig_heatmap: go.Figure, fig_hist: go.Figure, bgs: int, sequence: str) -> None:
-    """
-    Generate report file for one motif
-    :param path: str - path to output dir
-    :param key: str - motif name
-    :param samples: list - list of samples of selected motif
-    :param plots: list - list of plots of selected motif
-    :param alignments: list - list of alignments of selected motif
-    :param fig_heatmap: str - heatmap object
-    :param fig_hist: str - histogram object
-    :param bgs: int - number of background results
-    """
-    script_dir = os.path.dirname(os.path.abspath(__file__))
-    template = open(f'{script_dir}/src/report/motif_report.html', 'r').read()
-    rows = []
-    key = key.replace('/', '-')
-
-    for sample in samples:
-        rows.append(generate_row(sample[0], sample[1], sample[2], sample[3],
-                                 sample[4], sample[5], sample[6], sample[7]))
-
-    motif_plots = list(chain.from_iterable(zip(plots, alignments)))
-
-    with open('%s/report_%s.html' % (path, key), 'w') as f:
-        table = motif_summary.format(table='\n'.join(rows))
-        summary_plots = summary_plot_string.format(background=bgs, heatmap=to_json(fig_heatmap), histogram=to_json(fig_hist))
-        f.write(custom_format(template, motif=key.split('_')[0], seq=sequence,
-                              motifs_content=table, summary_plots=summary_plots, motif_plots='\n'.join(motif_plots)))
-
-
-def create_reports(arg_list: argparse.Namespace):
-    """
-    Traverse input dir, collect all tables and plots from reports and generate motif reports
-    :param arg_list: [any] - list of arguments
-    """
-    os.makedirs(arg_list.output_dir, exist_ok=True)
-    paths = []
-
-    # find all report files in root directory
-    # TODO refactor - extract info from tables: paths = glob.glob(f'{arg_list.input_dir}/**/table.tsv')
-    for root, dirs, files in os.walk(arg_list.input_dir):
-        for file in files:
-            if file == 'report.html':
-                paths.append(os.path.join(root, file))
-
-    motifs = {}
-    plots = {}
-    alignments = {}
-    sequences = {}
-    current_alignment = []
-    prev_name = ''
-
-    if len(paths) == 0:
-        print("ERROR\tInput directory is empty")
-        return
-
-    cnt = 1
-    print("INFO\tParsing reports")
-
-    for path in natsorted(paths):
-        if not arg_list.quiet and cnt % arg_list.report_every == 0:
-            print("INFO\tParsing file\t%d/%d" % (cnt, len(paths)))
-        cnt += 1
-
-        if arg_list.max_reports is not None and cnt >= arg_list.max_reports:
-            break
-
-        file = BeautifulSoup(open(path, 'r'), 'html.parser')
-        try:
-            sample = file.find(id='sample_name').text.strip()
-        except AttributeError:
-            continue
-
-        # find table of class 'tg' and extract all rows from it
-        for cl in file.find_all(class_='tg'):
-            rep_num = 1
-            for row in cl.find_all('tr'):
-                columns = row.find_all('td')
-
-                # remove head rows
-                if columns == [] or columns[0].text.strip() == 'prediction':
-                    continue
-
-                if len(columns) >= 17:
-                    name = re.sub(r'[^\w_]', '', columns[0].text.strip()) + '_rep' + str(rep_num)
-                    if ',' in name:
-                        break
-
-                    doc = [sample, columns[2].text.strip(), columns[3].text.strip().replace('%', ''),
-                           columns[7].text.strip(), columns[8].text.strip().replace('%', ''),
-                           columns[12].text.strip().replace('%', ''), columns[15].text.strip(), columns[16].text.strip()]
-
-                    # append to list
-                    motifs[name] = motifs.get(name, []) + [doc]
-                    sequences[name] = columns[1].text.strip()
-                    rep_num += 1
-
-        rep_num = 1
-        last_name = ''
-        for cl in file.find_all(class_='plots'):
-            name = cl.find(class_='hist')['class'][-1]
-            hist = cl.find(class_='hist').find_next('script').text
-            pcol = cl.find(class_='pcol')
-=======
     parser = argparse.ArgumentParser(
         formatter_class=argparse.RawDescriptionHelpFormatter,
         description=textwrap.dedent("")
@@ -288,7 +33,6 @@
     return parser.parse_args()
 
 
-# collect_alleles(hist_data, allele_pairs, 0)
 def collect_alleles(hist_data: list[int], allele_pairs: list[tuple[int | str, int | str]], a_idx: int) -> list[int]:
     for pair in allele_pairs:
         allele: int | str = pair[a_idx]
@@ -305,7 +49,6 @@
         hist_data[allele + 1] += 1
     return hist_data
 
->>>>>>> b7a79d9e
 
 def collect_heatmap_data(max_allele: int, pairs: list[tuple[int | str, int | str]]) -> HeatmapData:
     z: list[list[int]] = [[0] * (max_allele + 1 + 2) for _ in range(max_allele + 1 + 2)]
@@ -326,37 +69,8 @@
             if a1 == -3 and a2 == -3:
                 z[max_allele + 2][max_allele + 2] += 1
                 continue
-<<<<<<< HEAD
-            pcol_data = pcol_data_re.group(1)
-
-            if name != last_name:
-                rep_num = 1
-            else:
-                rep_num += 2
-
-            nomenclature_lines = generate_nomenclatures(f'{os.path.dirname(path)}/{name}/nomenclatures_{rep_num}.txt')
-            nomenclatures = '\n'.join(nomenclature_lines)
-
-            last_name = name
-            name += '_rep' + str(rep_num)
-            data = motifs[name][-1]
-
-            temp = motif_plot_string.format(sample_name=sample, sample_id=name + '_' + sample, nomenclatures=nomenclatures,
-                                            hist_plot=hist_data, pcol_plot=pcol_data, a1=data[1], c1=data[2], a2=data[3], c2=data[4], c=data[5])
-
-            plots[name] = plots.get(name, []) + [temp]
-
-        for cl in file.find_all(class_='align'):
-            name = cl['class'][-1]
-            msa = cl.find_next('script').text
-            prev = cl.find_previous('p').find_all('u')
-            disp = cl.find_previous('summary').text
-
-            if len(prev) > 1:
-=======
             if a2 == -3:
                 z[a1 + 1][max_allele + 2] += 1
->>>>>>> b7a79d9e
                 continue
             raise ValueError(f"{pair} has unexpected value.")
 
@@ -397,117 +111,6 @@
                 if locus_id not in loci_to_seq:
                     loci_to_seq[locus_id] = sequence
                 else:
-<<<<<<< HEAD
-                    alignments[prev_name].append('\n'.join(current_alignment))
-
-                current_alignment = [temp]
-                prev_name = name
-
-        if len(current_alignment) != 0:
-            if prev_name not in alignments:
-                alignments[prev_name] = ['\n'.join(current_alignment)]
-            else:
-                alignments[prev_name].append('\n'.join(current_alignment))
-
-        current_alignment = []
-        prev_name = ''
-
-    print("INFO\tGenerating motif reports")
-
-    # create histogram of read counts
-    for _key in motifs.keys():
-        a1 = [parse_alleles(row[1]) for row in motifs[_key] if parse_alleles(row[1]) != -1]
-        a2 = [parse_alleles(row[3]) for row in motifs[_key] if parse_alleles(row[3]) != -1]
-
-        if len(a1) == 0 or len(a2) == 0:
-            continue
-
-        try:
-            a1_max = max(x for x in a1 if isinstance(x, int))
-        except ValueError:
-            a1_max = 0
-
-        try:
-            a2_max = max(a1_max, max(x for x in a2 if isinstance(x, int)))
-        except ValueError:
-            a2_max = a1_max
-
-        arr = np.zeros((a1_max + 2, a2_max + 2), dtype=int)
-
-        max_count = max(a1_max, a2_max)
-        hist_arr = [0 for _ in range(max_count + 2)]
-        hist_color = ['#636EFA' for _ in range(max_count + 1)] + ['#EF553B']
-
-        for i in range(len(a1)):
-            if a2[i] == '---':
-                pass
-            else:
-                al1 = 0 if a1[i] == 'B' else -1 if a1[i] == 'E' else int(a1[i])
-                al2 = 0 if a2[i] == 'B' else -1 if a2[i] == 'E' else al1 if a2[i] == 'X' else int(a2[i])
-                if al1 == -1 and al2 == -1:  # special case when (E, E)
-                    al1 = 0
-                arr[al1, al2] += 1
-                hist_arr[al1] += 1
-                hist_arr[al2] += 1
-
-        fig_histogram = go.Figure(data=[
-            go.Bar(y=hist_arr, text=[parse_label(num) for num in hist_arr], name='Count histogram', marker_color=hist_color),
-        ])
-        # fig_histogram.add_vline(x=len(hist_arr) - 1.5, line_width=5, line_color='black', opacity=1)
-        fig_histogram.update_xaxes(title_text="Prediction", tickmode='array',
-                                   tickvals=np.concatenate([np.array([0, 1]), np.array(range(5, max_count + 1, 5)), np.array([max_count + 1])]),
-                                   ticktext=['B', 1] + list(range(5, max_count + 1, 5)) + ['E(>%d)' % (max_count + 1)])
-        fig_histogram.update_yaxes(title_text="Count")
-        fig_histogram.update_traces(hovertemplate="<b>Prediction:\t%{x}</b><br>Count:\t%{y}<br>", textfont_size=7)
-        fig_histogram.update_layout(width=1000, height=500, template='simple_white',
-                                    barmode='stack', yaxis_fixedrange=True, hovermode='x')
-
-        row_max, column_max = arr.shape
-        row_sum = np.sum(arr, axis=1)
-        row_count, column_count = 0, 0
-
-        for element in row_sum:
-            if element == 0:
-                row_count += 1
-            else:
-                break
-
-        column_sum = np.sum(arr, axis=0)
-
-        for element in column_sum:
-            if element == 0:
-                column_count += 1
-            else:
-                break
-
-        text = [[parse_label(int(arr[i, j])) for j in range(arr.shape[1])] for i in range(arr.shape[0])]
-
-        bgs = sum(arr[0, :])
-        # arr = arr / np.max(arr)
-
-        # create heatmap of alleles
-        fig_heatmap = go.Figure(data=[
-            go.Heatmap(z=list(arr), text=text, textfont={"size": 10}, colorscale='Hot_r',
-                       hovertemplate="<b>Allele 1:\t%{y}<br>Allele 2:\t%{x}</b><br>Count:\t%{text}",
-                       texttemplate="%{text}", name='Prediction heatmap')
-        ])
-        fig_heatmap.add_vline(x=a2_max + 0.5, line_width=5, line_color='black', opacity=1)
-        fig_heatmap.add_hline(y=0.5, line_width=5, line_color='black', opacity=1)
-        fig_heatmap.update_layout(width=750, height=750, template='simple_white',
-                                  yaxis=dict(range=[row_count - 1.5, row_max - 0.5]),
-                                  xaxis=dict(range=[column_count - 1.5, column_max - 0.5]))
-        fig_heatmap.update_yaxes(title_text="Allele 1", tickmode='array',
-                                 tickvals=np.concatenate([np.array([0, 1]), np.array(range(5, row_max, 5))]),
-                                 ticktext=['B', 1] + list(range(5, row_max, 5)))
-        fig_heatmap.update_xaxes(title_text="Allele 2", tickmode='array',
-                                 tickvals=np.concatenate([np.array(range(0, column_max - 1, 5)), [column_max - 1]]),
-                                 ticktext=list(range(0, column_max - 1, 5)) + ['E(>%d)' % (column_max - 1)])
-
-        # generate motif
-        generate_motif_report(arg_list.output_dir, _key, motifs[_key], plots.get(_key, []),
-                              alignments.get(_key, ['no alignments available'] * len(plots.get(_key, []))),
-                              fig_heatmap, fig_histogram, bgs, sequences[_key])
-=======
                     assert loci_to_seq[locus_id] == sequence, f"{loci_to_seq[locus_id]} != {sequence}: Mixed motif DB?"
 
     print("Collecting done. Starting to compute aggregates.")
@@ -554,7 +157,6 @@
     if x == "B":
         return -1
     return x  # type: ignore
->>>>>>> b7a79d9e
 
 
 if __name__ == '__main__':
